--- conflicted
+++ resolved
@@ -41,12 +41,9 @@
 - Linea
 - Base
 - Gnosis Chain
-<<<<<<< HEAD
-- Ink
-=======
 - Berachain
 - Unichain
->>>>>>> b33874bd
+- Ink
 
 ### Testnets
 
@@ -60,13 +57,10 @@
 - Optimism Sepolia
 - Arbitrum Sepolia
 - Berachain testnet
-<<<<<<< HEAD
+- Unichain Sepolia
+- Monad
 - Citera testnet
 - Ink Sepolia
-=======
-- Unichain Sepolia
-- Monad
->>>>>>> b33874bd
 
 ## **Deployments**
 
