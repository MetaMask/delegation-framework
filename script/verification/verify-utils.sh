#!/usr/bin/env bash
# verify-utils.sh
#
# This file holds shared logic for verifying contracts across multiple chains.

#################################
# Default Chains to Iterate Over
#################################
CHAIN_IDS=(
  1          # ethereum
  11155111   # sepolia
  59144      # linea
  59141      # linea-sepolia
  8453       # base
  84532      # base-sepolia
  10         # optimism
  11155420   # optimism-sepolia
  42161      # arbitrum
  42170      # arbitrum nova
  421614     # arbitrum-sepolia
  137        # polygon
  80002      # polygon-amoy
  100        # gnosis
  10200      # gnosis-chiado
  56         # binance
  97         # binance-testnet
  80094      # berachain
  80069      # berachain-testnet
<<<<<<< HEAD
  5115       # citrea-testnet
  57073      # ink
  763373     # ink-sepolia
=======
  130        # unichain
  1301       # unichain-sepolia
  10143      # monad-testnet
>>>>>>> b33874bd
)

##########################################
# FUNCTION: get_chain_config(chain_id)
#
# Fetch the appropriate API key, verifier, RPC URL, and verifier URL
# based on the chain ID from environment variables.
#
# Returns: array with [api_key, verifier, rpc_url, verifier_url]
##########################################
get_chain_config() {
    local chain_id="$1"
    local -a config
    case "$chain_id" in
        1)        config=("$ETHERSCAN_API_KEY" "etherscan" "$MAINNET_RPC_URL" "https://etherscan.io/") ;; # ethereum
        11155111) config=("$ETHERSCAN_API_KEY" "etherscan" "$SEPOLIA_RPC_URL" "https://sepolia.etherscan.io/") ;;  # sepolia
        59144)    config=("$LINEASCAN_API_KEY" "etherscan" "$LINEA_RPC_URL" "https://lineascan.build/") ;; # linea
        59141)    config=("$LINEASCAN_API_KEY" "etherscan" "$LINEA_SEPOLIA_RPC_URL" "https://sepolia.lineascan.build/") ;; # linea-sepolia
        8453)     config=("$BASESCAN_API_KEY" "etherscan" "$BASE_RPC_URL" "https://basescan.org/")  ;; # base
        84532)    config=("$BASESCAN_API_KEY" "etherscan" "$BASE_SEPOLIA_RPC_URL" "https://sepolia.basescan.org/")  ;; # base-sepolia
        10)       config=("$OPTIMISTIC_API_KEY" "etherscan" "$OPTIMISM_RPC_URL" "https://optimistic.etherscan.io/") ;; # optimism
        11155420) config=("$OPTIMISTIC_API_KEY" "etherscan" "$OPTIMISM_SEPOLIA_RPC_URL" "https://sepolia-optimism.etherscan.io/") ;; # optimism-sepolia
        42161)    config=("$ARBISCAN_API_KEY" "etherscan" "$ARBITRUM_RPC_URL" "https://arbiscan.io/")   ;; # arbitrum
        42170)    config=("$ETHERSCAN_API_KEY" "etherscan" "$ARBITRUM_NOVA_RPC_URL" "")   ;; # arbitrum nova
        421614)   config=("$ARBISCAN_API_KEY" "etherscan" "$ARBITRUM_SEPOLIA_RPC_URL" "https://sepolia.arbiscan.io/") ;; # arbitrum-sepolia
        137)      config=("$POLYGONSCAN_API_KEY" "etherscan" "$POLYGON_RPC_URL" "https://polygonscan.com/") ;; # polygon
        80002)    config=("$ETHERSCAN_API_KEY" "etherscan" "$POLYGON_AMOY_RPC_URL" "https://amoy.polygonscan.com/") ;; # polygon-amoy
        100)      config=("$GNOSISSCAN_API_KEY" "etherscan" "$GNOSIS_RPC_URL" "https://gnosisscan.io/") ;; # gnosis
        10200)    config=("$GNOSISSCAN_API_KEY" "blockscout" "$GNOSIS_CHIADO_RPC_URL" "https://gnosis-chiado.blockscout.com/api") ;; # gnosis-chiado
        56)       config=("$BINANCESCAN_API_KEY" "etherscan" "$BINANCE_RPC_URL" "https://bscscan.com/") ;; # binance
        97)       config=("$BINANCESCAN_API_KEY" "etherscan" "$BINANCE_TESTNET_RPC_URL" "https://testnet.bscscan.com/") ;; # binance-testnet
        80094)    config=("$BERACHAIN_API_KEY" "custom" "$BERACHAIN_RPC_URL" "https://api.berascan.com/api") ;; # berachain
        80069)    config=("$BERACHAIN_API_KEY" "custom" "$BERACHAIN_TESTNET_RPC_URL" "https://api-testnet.berascan.com/api") ;; # berachain-testnet
<<<<<<< HEAD
        5115)     config=("key" "blockscout" "$CITREA_TESTNET_RPC_URL" "https://explorer.testnet.citrea.xyz/api") ;; # citrea-testnet
        57073)    config=("key" "blockscout" "$INK_RPC_URL" "https://explorer.inkonchain.com/api") ;; # ink
        763373)   config=("key" "blockscout" "$INK_SEPOLIA_RPC_URL" "https://explorer-sepolia.inkonchain.com/api") ;; # ink-sepolia
=======
        130)      config=("$UNICHAIN_API_KEY" "custom" "$UNICHAIN_RPC_URL" "https://api.uniscan.xyz/api") ;; # unichain
        1301)     config=("$UNICHAIN_API_KEY" "custom" "$UNICHAIN_SEPOLIA_RPC_URL" "https://api-sepolia.uniscan.xyz/api") ;; # unichain-sepolia
        10143)    config=("$ETHERSCAN_API_KEY" "etherscan" "$MONAD_TESTNET_RPC_URL" "") ;; # unichain-sepolia
>>>>>>> b33874bd
        *)
            echo "Unknown chain ID: $chain_id" >&2
            return 1
        ;;
    esac
    echo "${config[@]}"
}

#########################################################################
# FUNCTION: verify_across_chains
#
# Parameters:
#   1) contract_file: e.g. src/MyContract.sol
#   2) contract_name: e.g. MyContract
#   3) contract_address: Deployed address (0x...)
#   4) encoded_constructor_args: Optional; pass "" if none
#   5) library_string: Optional; pass "" if none
#
# Usage: verify_across_chains "$file" "$name" "$address" "$constructor_args" "$lib_string"
#
# Where 'lib_string' might look like:
#   "lib/SCL/src/lib/libSCL_RIP7212.sol:SCL_RIP7212:0x06d0e66B..."
#
#########################################################################
verify_across_chains() {
  local contract_file="$1"
  local contract_name="$2"
  local contract_address="$3"
  local constructor_args="$4"       # Could be empty
  local library_string="$5"         # Could be empty

  for chain_id in "${CHAIN_IDS[@]}"; do
      echo "============================================="
      echo "Verifying $contract_name at $contract_address on chain: $chain_id"
      echo "============================================="
      
      # Get all chain config values at once
      local -a config
      config=($(get_chain_config "$chain_id"))
      local api_key="${config[0]}"
      local verifier="${config[1]}"
      local rpc_url="${config[2]}"
      local verifier_url="${config[3]}"
      # Build the base forge verify command
      local cmd=(
        forge verify-contract
        --num-of-optimizations 200
      )

       # Only add if verifier is not custom, the custom verifier is simpler
      if [[ "$verifier" != "custom" ]]; then
        cmd+=( --rpc-url "$rpc_url" )
        cmd+=( --chain-id "$chain_id" )
        cmd+=( --verifier "$verifier" )
      fi

      # Only add etherscan-api-key if verifier is etherscan or custom
      if [[ "$verifier" == "etherscan" ]] || [[ "$verifier" == "custom" ]]; then
        cmd+=( --etherscan-api-key "$api_key" )
      fi

      # Only add verifier-url if verifier is blockscout or custom
      if [[ "$verifier" == "blockscout" ]] || [[ "$verifier" == "custom" ]]; then
        cmd+=( --verifier-url "$verifier_url" )
      fi

      cmd+=( --watch "$contract_address" "$contract_file:$contract_name" )

      # If we have constructor args
      if [[ -n "$constructor_args" ]]; then
        cmd+=( --constructor-args "$constructor_args" )
      fi

      # If we have a library string
      if [[ -n "$library_string" ]]; then
        cmd+=( --libraries "$library_string" )
      fi

      echo "Running: ${cmd[*]}"
      "${cmd[@]}"

      echo "Verification of $contract_name on chain $chain_id completed."
      echo
  done
}<|MERGE_RESOLUTION|>--- conflicted
+++ resolved
@@ -26,15 +26,12 @@
   97         # binance-testnet
   80094      # berachain
   80069      # berachain-testnet
-<<<<<<< HEAD
+  130        # unichain
+  1301       # unichain-sepolia
+  10143      # monad-testnet
   5115       # citrea-testnet
   57073      # ink
   763373     # ink-sepolia
-=======
-  130        # unichain
-  1301       # unichain-sepolia
-  10143      # monad-testnet
->>>>>>> b33874bd
 )
 
 ##########################################
@@ -68,15 +65,12 @@
         97)       config=("$BINANCESCAN_API_KEY" "etherscan" "$BINANCE_TESTNET_RPC_URL" "https://testnet.bscscan.com/") ;; # binance-testnet
         80094)    config=("$BERACHAIN_API_KEY" "custom" "$BERACHAIN_RPC_URL" "https://api.berascan.com/api") ;; # berachain
         80069)    config=("$BERACHAIN_API_KEY" "custom" "$BERACHAIN_TESTNET_RPC_URL" "https://api-testnet.berascan.com/api") ;; # berachain-testnet
-<<<<<<< HEAD
+        130)      config=("$UNICHAIN_API_KEY" "custom" "$UNICHAIN_RPC_URL" "https://api.uniscan.xyz/api") ;; # unichain
+        1301)     config=("$UNICHAIN_API_KEY" "custom" "$UNICHAIN_SEPOLIA_RPC_URL" "https://api-sepolia.uniscan.xyz/api") ;; # unichain-sepolia
+        10143)    config=("$ETHERSCAN_API_KEY" "etherscan" "$MONAD_TESTNET_RPC_URL" "") ;; # unichain-sepolia
         5115)     config=("key" "blockscout" "$CITREA_TESTNET_RPC_URL" "https://explorer.testnet.citrea.xyz/api") ;; # citrea-testnet
         57073)    config=("key" "blockscout" "$INK_RPC_URL" "https://explorer.inkonchain.com/api") ;; # ink
         763373)   config=("key" "blockscout" "$INK_SEPOLIA_RPC_URL" "https://explorer-sepolia.inkonchain.com/api") ;; # ink-sepolia
-=======
-        130)      config=("$UNICHAIN_API_KEY" "custom" "$UNICHAIN_RPC_URL" "https://api.uniscan.xyz/api") ;; # unichain
-        1301)     config=("$UNICHAIN_API_KEY" "custom" "$UNICHAIN_SEPOLIA_RPC_URL" "https://api-sepolia.uniscan.xyz/api") ;; # unichain-sepolia
-        10143)    config=("$ETHERSCAN_API_KEY" "etherscan" "$MONAD_TESTNET_RPC_URL" "") ;; # unichain-sepolia
->>>>>>> b33874bd
         *)
             echo "Unknown chain ID: $chain_id" >&2
             return 1
